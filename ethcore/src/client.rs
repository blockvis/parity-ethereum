--- conflicted
+++ resolved
@@ -203,13 +203,8 @@
 
 /// Blockchain database client backed by a persistent database. Owns and manages a blockchain and a block queue.
 /// Call `import_block()` to import a block asynchronously; `flush_queue()` flushes the queue.
-<<<<<<< HEAD
-pub struct Client {
+pub struct Client<V = CanonVerifier> where V: Verifier {
 	chain: Arc<BlockChain>,
-=======
-pub struct Client<V = CanonVerifier> where V: Verifier {
-	chain: Arc<RwLock<BlockChain>>,
->>>>>>> 7e9f1375
 	engine: Arc<Box<Engine>>,
 	state_db: Mutex<JournalDB>,
 	block_queue: BlockQueue,
@@ -287,12 +282,7 @@
 	fn build_last_hashes(&self, parent_hash: H256) -> LastHashes {
 		let mut last_hashes = LastHashes::new();
 		last_hashes.resize(256, H256::new());
-<<<<<<< HEAD
-		last_hashes[0] = header.parent_hash.clone();
-=======
 		last_hashes[0] = parent_hash;
-		let chain = self.chain.read().unwrap();
->>>>>>> 7e9f1375
 		for i in 0..255 {
 			match self.chain.block_details(&last_hashes[i]) {
 				Some(details) => {
@@ -314,18 +304,14 @@
 		let header = &block.header;
 
 		// Check the block isn't so old we won't be able to enact it.
-		let best_block_number = self.chain.read().unwrap().best_block_number();
+		let best_block_number = self.chain.best_block_number();
 		if best_block_number >= HISTORY && header.number() <= best_block_number - HISTORY {
 			warn!(target: "client", "Block import failed for #{} ({})\nBlock is ancient (current best block: #{}).", header.number(), header.hash(), best_block_number);
 			return Err(());
 		}
 
 		// Verify Block Family
-<<<<<<< HEAD
-		let verify_family_result = verify_block_family(&header, &block.bytes, engine, self.chain.deref());
-=======
-		let verify_family_result = V::verify_block_family(&header, &block.bytes, engine, self.chain.read().unwrap().deref());
->>>>>>> 7e9f1375
+		let verify_family_result = V::verify_block_family(&header, &block.bytes, engine, self.chain.deref());
 		if let Err(e) = verify_family_result {
 			warn!(target: "client", "Stage 3 block verification failed for #{} ({})\nError: {:?}", header.number(), header.hash(), e);
 			return Err(());
@@ -496,17 +482,17 @@
 
 	/// New chain head event. Restart mining operation.
 	pub fn prepare_sealing(&self) {
-		let h = self.chain.read().unwrap().best_block_hash();
+		let h = self.chain.best_block_hash();
 		let mut b = OpenBlock::new(
 			self.engine.deref().deref(),
 			self.state_db.lock().unwrap().clone(),
-			match self.chain.read().unwrap().block_header(&h) { Some(ref x) => x, None => {return;} },
+			match self.chain.block_header(&h) { Some(ref x) => x, None => {return;} },
 			self.build_last_hashes(h.clone()),
 			self.author(),
 			self.extra_data()
 		);
 
-		self.chain.read().unwrap().find_uncle_headers(&h, self.engine.deref().deref().maximum_uncle_age()).unwrap().into_iter().take(self.engine.deref().deref().maximum_uncle_count()).foreach(|h| { b.push_uncle(h).unwrap(); });
+		self.chain.find_uncle_headers(&h, self.engine.deref().deref().maximum_uncle_age()).unwrap().into_iter().take(self.engine.deref().deref().maximum_uncle_count()).foreach(|h| { b.push_uncle(h).unwrap(); });
 
 		// TODO: push transactions.
 
@@ -587,8 +573,7 @@
 	}
 
 	fn block_hash(&self, id: BlockId) -> Option<H256> {
-		let chain = self.chain.read().unwrap();
-		Self::block_hash(&chain, id)
+		Self::block_hash(&self.chain, id)
 	}
 
 	fn code(&self, address: &Address) -> Option<Bytes> {
@@ -621,23 +606,14 @@
 	}
 
 	fn import_block(&self, bytes: Bytes) -> ImportResult {
-<<<<<<< HEAD
-		let header = BlockView::new(&bytes).header();
-		if self.chain.is_known(&header.hash()) {
-			return Err(ImportError::AlreadyInChain);
-		}
-		if self.block_status(BlockId::Hash(header.parent_hash)) == BlockStatus::Unknown {
-			return Err(ImportError::UnknownParent);
-=======
 		{
 			let header = BlockView::new(&bytes).header_view();
-			if self.chain.read().unwrap().is_known(&header.sha3()) {
+			if self.chain.is_known(&header.sha3()) {
 				return Err(x!(ImportError::AlreadyInChain));
 			}
 			if self.block_status(BlockId::Hash(header.parent_hash())) == BlockStatus::Unknown {
 				return Err(x!(BlockError::UnknownParent(header.parent_hash())));
 			}
->>>>>>> 7e9f1375
 		}
 		self.block_queue.import_block(bytes)
 	}
