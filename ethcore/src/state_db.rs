--- conflicted
+++ resolved
@@ -26,16 +26,13 @@
 use db::COL_ACCOUNT_BLOOM;
 use byteorder::{LittleEndian, ByteOrder};
 
-<<<<<<< HEAD
-=======
-const STATE_CACHE_ITEMS: usize = 256000;
-const STATE_CACHE_BLOCKS: usize = 8;
-
->>>>>>> 72ec9366
 pub const ACCOUNT_BLOOM_SPACE: usize = 1048576;
 pub const DEFAULT_ACCOUNT_PRESET: usize = 1000000;
 
 pub const ACCOUNT_BLOOM_HASHCOUNT_KEY: &'static [u8] = b"account_hash_count";
+
+const STATE_CACHE_BLOCKS: usize = 8;
+
 
 /// Shared canonical state cache.
 struct AccountCache {
@@ -97,8 +94,14 @@
 	local_cache: Vec<CacheQueueItem>,
 	/// Shared account bloom. Does not handle chain reorganizations.
 	account_bloom: Arc<Mutex<Bloom>>,
-<<<<<<< HEAD
 	cache_size: usize,
+	/// Hash of the block on top of which this instance was created or
+	/// `None` if cache is disabled
+	parent_hash: Option<H256>,
+	/// Hash of the committing block or `None` if not committed yet.
+	commit_hash: Option<H256>,
+	/// Number of the committing block or `None` if not committed yet.
+	commit_number: Option<BlockNumber>,
 }
 
 impl StateDB {
@@ -113,26 +116,19 @@
 
 		StateDB {
 			db: db,
-			account_cache: Arc::new(Mutex::new(AccountCache { accounts: LruCache::new(cache_items) })),
-			cache_overlay: Vec::new(),
-			is_canon: false,
+			account_cache: Arc::new(Mutex::new(AccountCache {
+				accounts: LruCache::new(cache_items),
+				modifications: VecDeque::new(),
+			})),
+			local_cache: Vec::new(),
 			account_bloom: Arc::new(Mutex::new(bloom)),
 			cache_size: cache_size,
-		}
-	}
-
-=======
-	/// Hash of the block on top of which this instance was created or
-	/// `None` if cache is disabled
-	parent_hash: Option<H256>,
-	/// Hash of the committing block or `None` if not committed yet.
-	commit_hash: Option<H256>,
-	/// Number of the committing block or `None` if not committed yet.
-	commit_number: Option<BlockNumber>,
-}
-
-impl StateDB {
->>>>>>> 72ec9366
+			parent_hash: None,
+			commit_hash: None,
+			commit_number: None,
+		}
+	}
+
 	/// Loads accounts bloom from the database
 	/// This bloom is used to handle request for the non-existant account fast
 	pub fn load_bloom(db: &Database) -> Bloom {
@@ -158,23 +154,6 @@
 		let bloom = Bloom::from_parts(&bloom_parts, hash_count as u32);
 		trace!(target: "account_bloom", "Bloom is {:?} full, hash functions count = {:?}", bloom.saturation(), hash_count);
 		bloom
-	}
-
-	/// Create a new instance wrapping `JournalDB`
-	pub fn new(db: Box<JournalDB>) -> StateDB {
-		let bloom = Self::load_bloom(db.backing());
-		StateDB {
-			db: db,
-			account_cache: Arc::new(Mutex::new(AccountCache {
-				accounts: LruCache::new(STATE_CACHE_ITEMS),
-				modifications: VecDeque::new(),
-			})),
-			local_cache: Vec::new(),
-			account_bloom: Arc::new(Mutex::new(bloom)),
-			parent_hash: None,
-			commit_hash: None,
-			commit_number: None,
-		}
 	}
 
 	pub fn check_account_bloom(&self, address: &Address) -> bool {
@@ -329,13 +308,10 @@
 			account_cache: self.account_cache.clone(),
 			local_cache: Vec::new(),
 			account_bloom: self.account_bloom.clone(),
-<<<<<<< HEAD
 			cache_size: self.cache_size,
-=======
 			parent_hash: None,
 			commit_hash: None,
 			commit_number: None,
->>>>>>> 72ec9366
 		}
 	}
 
@@ -346,13 +322,10 @@
 			account_cache: self.account_cache.clone(),
 			local_cache: Vec::new(),
 			account_bloom: self.account_bloom.clone(),
-<<<<<<< HEAD
 			cache_size: self.cache_size,
-=======
 			parent_hash: Some(parent.clone()),
 			commit_hash: None,
 			commit_number: None,
->>>>>>> 72ec9366
 		}
 	}
 
@@ -405,12 +378,11 @@
 		cache.accounts.get_mut(a).map(|c| f(c.as_mut()))
 	}
 
-<<<<<<< HEAD
 	/// Query how much memory is set aside for the accounts cache (in bytes).
 	pub fn cache_size(&self) -> usize {
 		self.cache_size
 	}
-=======
+
 	/// Check if the account can be returned from cache by matching current block parent hash against canonical
 	/// state and filtering out account modified in later blocks.
 	fn is_allowed(addr: &Address, parent_hash: &Option<H256>, modifications: &VecDeque<BlockChanges>) -> bool {
@@ -450,77 +422,76 @@
 #[cfg(test)]
 mod tests {
 
-use util::{U256, H256, FixedHash, Address, DBTransaction};
-use tests::helpers::*;
-use state::Account;
-use util::log::init_log;
-
-#[test]
-fn state_db_smoke() {
-	init_log();
-
-	let mut state_db_result = get_temp_state_db();
-	let state_db = state_db_result.take();
-	let root_parent = H256::random();
-	let address = Address::random();
-	let h0 = H256::random();
-	let h1a = H256::random();
-	let h1b = H256::random();
-	let h2a = H256::random();
-	let h2b = H256::random();
-	let h3a = H256::random();
-	let h3b = H256::random();
-	let mut batch = DBTransaction::new(state_db.journal_db().backing());
-
-	// blocks  [ 3a(c) 2a(c) 2b 1b 1a(c) 0 ]
-    // balance [ 5     5     4  3  2     2 ]
-	let mut s = state_db.boxed_clone_canon(&root_parent);
-	s.add_to_account_cache(address, Some(Account::new_basic(2.into(), 0.into())), false);
-	s.commit(&mut batch, 0, &h0, None).unwrap();
-	s.sync_cache(&[], &[], true);
-
-	let mut s = state_db.boxed_clone_canon(&h0);
-	s.commit(&mut batch, 1, &h1a, None).unwrap();
-	s.sync_cache(&[], &[], true);
-
-	let mut s = state_db.boxed_clone_canon(&h0);
-	s.add_to_account_cache(address, Some(Account::new_basic(3.into(), 0.into())), true);
-	s.commit(&mut batch, 1, &h1b, None).unwrap();
-	s.sync_cache(&[], &[], false);
-
-	let mut s = state_db.boxed_clone_canon(&h1b);
-	s.add_to_account_cache(address, Some(Account::new_basic(4.into(), 0.into())), true);
-	s.commit(&mut batch, 2, &h2b, None).unwrap();
-	s.sync_cache(&[], &[], false);
-
-	let mut s = state_db.boxed_clone_canon(&h1a);
-	s.add_to_account_cache(address, Some(Account::new_basic(5.into(), 0.into())), true);
-	s.commit(&mut batch, 2, &h2a, None).unwrap();
-	s.sync_cache(&[], &[], true);
-
-	let mut s = state_db.boxed_clone_canon(&h2a);
-	s.commit(&mut batch, 3, &h3a, None).unwrap();
-	s.sync_cache(&[], &[], true);
-
-	let s = state_db.boxed_clone_canon(&h3a);
-	assert_eq!(s.get_cached_account(&address).unwrap().unwrap().balance(), &U256::from(5));
-
-	let s = state_db.boxed_clone_canon(&h1a);
-	assert!(s.get_cached_account(&address).is_none());
-
-	let s = state_db.boxed_clone_canon(&h2b);
-	assert!(s.get_cached_account(&address).is_none());
-
-	let s = state_db.boxed_clone_canon(&h1b);
-	assert!(s.get_cached_account(&address).is_none());
-
-	// reorg to 3b
-	// blocks  [ 3b(c) 3a 2a 2b(c) 1b 1a 0 ]
-	let mut s = state_db.boxed_clone_canon(&h2b);
-	s.commit(&mut batch, 3, &h3b, None).unwrap();
-	s.sync_cache(&[h1b.clone(), h2b.clone(), h3b.clone()], &[h1a.clone(), h2a.clone(), h3a.clone()], true);
-	let s = state_db.boxed_clone_canon(&h3a);
-	assert!(s.get_cached_account(&address).is_none());
-}
->>>>>>> 72ec9366
-}
+	use util::{U256, H256, FixedHash, Address, DBTransaction};
+	use tests::helpers::*;
+	use state::Account;
+	use util::log::init_log;
+
+	#[test]
+	fn state_db_smoke() {
+		init_log();
+
+		let mut state_db_result = get_temp_state_db();
+		let state_db = state_db_result.take();
+		let root_parent = H256::random();
+		let address = Address::random();
+		let h0 = H256::random();
+		let h1a = H256::random();
+		let h1b = H256::random();
+		let h2a = H256::random();
+		let h2b = H256::random();
+		let h3a = H256::random();
+		let h3b = H256::random();
+		let mut batch = DBTransaction::new(state_db.journal_db().backing());
+
+		// blocks  [ 3a(c) 2a(c) 2b 1b 1a(c) 0 ]
+	    // balance [ 5     5     4  3  2     2 ]
+		let mut s = state_db.boxed_clone_canon(&root_parent);
+		s.add_to_account_cache(address, Some(Account::new_basic(2.into(), 0.into())), false);
+		s.commit(&mut batch, 0, &h0, None).unwrap();
+		s.sync_cache(&[], &[], true);
+
+		let mut s = state_db.boxed_clone_canon(&h0);
+		s.commit(&mut batch, 1, &h1a, None).unwrap();
+		s.sync_cache(&[], &[], true);
+
+		let mut s = state_db.boxed_clone_canon(&h0);
+		s.add_to_account_cache(address, Some(Account::new_basic(3.into(), 0.into())), true);
+		s.commit(&mut batch, 1, &h1b, None).unwrap();
+		s.sync_cache(&[], &[], false);
+
+		let mut s = state_db.boxed_clone_canon(&h1b);
+		s.add_to_account_cache(address, Some(Account::new_basic(4.into(), 0.into())), true);
+		s.commit(&mut batch, 2, &h2b, None).unwrap();
+		s.sync_cache(&[], &[], false);
+
+		let mut s = state_db.boxed_clone_canon(&h1a);
+		s.add_to_account_cache(address, Some(Account::new_basic(5.into(), 0.into())), true);
+		s.commit(&mut batch, 2, &h2a, None).unwrap();
+		s.sync_cache(&[], &[], true);
+
+		let mut s = state_db.boxed_clone_canon(&h2a);
+		s.commit(&mut batch, 3, &h3a, None).unwrap();
+		s.sync_cache(&[], &[], true);
+
+		let s = state_db.boxed_clone_canon(&h3a);
+		assert_eq!(s.get_cached_account(&address).unwrap().unwrap().balance(), &U256::from(5));
+
+		let s = state_db.boxed_clone_canon(&h1a);
+		assert!(s.get_cached_account(&address).is_none());
+
+		let s = state_db.boxed_clone_canon(&h2b);
+		assert!(s.get_cached_account(&address).is_none());
+
+		let s = state_db.boxed_clone_canon(&h1b);
+		assert!(s.get_cached_account(&address).is_none());
+
+		// reorg to 3b
+		// blocks  [ 3b(c) 3a 2a 2b(c) 1b 1a 0 ]
+		let mut s = state_db.boxed_clone_canon(&h2b);
+		s.commit(&mut batch, 3, &h3b, None).unwrap();
+		s.sync_cache(&[h1b.clone(), h2b.clone(), h3b.clone()], &[h1a.clone(), h2a.clone(), h3a.clone()], true);
+		let s = state_db.boxed_clone_canon(&h3a);
+		assert!(s.get_cached_account(&address).is_none());
+	}
+}
