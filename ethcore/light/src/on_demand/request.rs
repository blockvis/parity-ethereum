--- conflicted
+++ resolved
@@ -30,14 +30,10 @@
 use request::{self as net_request, IncompleteRequest, CompleteRequest, Output, OutputKind, Field};
 
 use rlp::{RlpStream, UntrustedRlp};
-<<<<<<< HEAD
 use bigint::prelude::U256;
 use bigint::hash::H256;
-use util::{Address, Bytes, DBValue, HashDB, Mutex};
-=======
 use parking_lot::Mutex;
-use util::{Address, Bytes, DBValue, HashDB, H256, U256};
->>>>>>> b731ccea
+use util::{Address, Bytes, DBValue, HashDB};
 use util::memorydb::MemoryDB;
 use util::trie::{Trie, TrieDB, TrieError};
 
@@ -857,13 +853,9 @@
 #[cfg(test)]
 mod tests {
 	use super::*;
-<<<<<<< HEAD
 	use bigint::hash::H256;
-	use util::{MemoryDB, Address, Mutex};
-=======
+	use util::{MemoryDB, Address};
 	use parking_lot::Mutex;
-	use util::{MemoryDB, Address, H256};
->>>>>>> b731ccea
 	use util::trie::{Trie, TrieMut, SecTrieDB, SecTrieDBMut};
 	use util::trie::recorder::Recorder;
 	use hash::keccak;
